--- conflicted
+++ resolved
@@ -237,12 +237,9 @@
             'csv_headers': 'names',
             'clean_csv_values_skip': [],
             'text_format_id': 'basic_html',
-<<<<<<< HEAD
             'ignore_existing_parent_ids': True,
-=======
             'query_csv_id_to_node_id_map_for_parents': False,
             'ignore_duplicate_parent_ids': True
->>>>>>> 2acaab00
         }
 
     # Tests validity and existence of configuration file path.
