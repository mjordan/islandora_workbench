--- conflicted
+++ resolved
@@ -6486,66 +6486,6 @@
     return csv_field_data
 
 
-<<<<<<< HEAD
-def prep_parent_node_ids_map(config):
-    """Create a database table where we maintain the CSV ID->nid map in write_to_parent_node_ids_map().
-       Used in secondary tasks to create parent/child references.
-    """
-    if os.environ.get('ISLANDORA_WORKBENCH_PRIMARY_TASK_TEMP_DIR') is not None:
-        path_to_db = os.path.join(os.environ["ISLANDORA_WORKBENCH_PRIMARY_TASK_TEMP_DIR"], config['sqlite_db_filename'])
-    else:
-        path_to_db = os.path.join(config['temp_dir'], config['sqlite_db_filename'])
-
-    table = "csv_row_id_to_parent_node_id_map"
-    create_table_sql = "CREATE TABLE csv_row_id_to_parent_node_id_map (csv_row_id TEXT, node_id TEXT)"
-    sqlite_manager(config, operation='create_table', table_name=table, query=create_table_sql, db_file_path=path_to_db)
-
-
-
-def write_to_parent_node_ids_map(config, row_id, node_id):
-    """Inserts an entry into the SQLite table tracking the CSV->node ID mappings
-       used in secondary tasks to create parent/child references.
-    """
-    if os.environ.get('ISLANDORA_WORKBENCH_PRIMARY_TASK_TEMP_DIR') is not None:
-        path_to_db = os.path.join(os.environ["ISLANDORA_WORKBENCH_PRIMARY_TASK_TEMP_DIR"], config['sqlite_db_filename'])
-    else:
-        path_to_db = os.path.join(config['temp_dir'], config['sqlite_db_filename'])
-
-    sqlite_manager(config, operation='insert', query="INSERT INTO csv_row_id_to_parent_node_id_map VALUES (?, ?)", values=(str(row_id), str(node_id)), db_file_path=path_to_db)
-
-
-def read_parent_node_ids_map(config):
-    """Gets all of the CSV ID->node ID mappings used in secondary tasks to create parent/child references.
-    """
-    map = dict()
-    if os.environ.get('ISLANDORA_WORKBENCH_PRIMARY_TASK_TEMP_DIR') is not None:
-        path_to_db = os.path.join(os.environ["ISLANDORA_WORKBENCH_PRIMARY_TASK_TEMP_DIR"], config['sqlite_db_filename'])
-    else:
-        path_to_db = os.path.join(config['temp_dir'], config['sqlite_db_filename'])
-
-    if config['secondary_tasks'] is not None:
-        if not os.path.exists(path_to_db):
-            message = f'Secondary task database "{path_to_db}" not found.'
-            print('Error: ' + message)
-            logging.error(message)
-            return map
-            sys.exit()
-
-    if os.path.exists(path_to_db):
-        res = sqlite_manager(config, operation='select', query="SELECT * FROM csv_row_id_to_parent_node_id_map", db_file_path=path_to_db)
-        map = dict()
-        # Note: since we don't enforce uniquness of CSV IDs across tasks, it is possible that a given
-        # CSV ID can exist multiple times in the map table. In practice this shouldn't be a problem,
-        # since by iterating over them and adding them to the 'map' dictionary, the newest usage of
-        # the CSV ID will end up being the one used.
-        for row in res:
-            map[row['csv_row_id']] = row['node_id']
-
-    return map
-
-
-=======
->>>>>>> f1f02001
 def csv_subset_warning(config):
     """Create a message indicating that the csv_start_row and csv_stop_row config
        options are present and that a subset of the input CSV will be used.
