--- conflicted
+++ resolved
@@ -489,13 +489,11 @@
             if custom_field == 'uid':
                 continue
 
-<<<<<<< HEAD
             if 'preprocessors' in config and custom_field in config['preprocessors']:
                 row[custom_field] = preprocess_csv(config, row, custom_field)
-=======
+
             if custom_field == 'revision_log':
                 continue
->>>>>>> 6f81f464
 
             # Entity reference fields (taxonomy term and node).
             if field_definitions[custom_field]['field_type'] == 'entity_reference':
