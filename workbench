#!/usr/bin/env python3

# Usage: ./workbench --config config.yml --check
# Usage: ./workbench --config config.yml

import os
import sys
import copy
import json
import csv
import logging
import datetime
import argparse
import collections
import subprocess
import requests_cache
from progress_bar import InitBar
from rich.progress import track
from workbench_utils import *
import workbench_fields
from WorkbenchConfig import WorkbenchConfig


def create():
    """Create new nodes via POST, and add media if there are any.
    """
    message = '"Create" task started using config file ' + args.config + '.'
    print(message)
    logging.info(message)

    path_to_rollback_csv_file = get_rollback_csv_filepath(config)
    prep_rollback_csv(config, path_to_rollback_csv_file)
    logging.info("Writing rollback CSV to " + path_to_rollback_csv_file)

    if config['secondary_tasks'] is not None:
        if args.config not in config['secondary_tasks']:
            prep_node_ids_tsv(config)

    csv_path = os.path.join(config['input_dir'], config['input_csv'])
    node_ids = dict()
    field_definitions = get_field_definitions(config, 'node')
    csv_data = get_csv_data(config)
    csv_column_headers = csv_data.fieldnames

    node_endpoint = config['host'] + '/node?_format=json'

    if config['nodes_only'] is True:
        message = '"nodes_only" option in effect. No media will be created.'
        print(message)
        logging.info(message)

    row_count = 0
    for row in csv_data:
        row = clean_csv_values(row)

        # Create a copy of the current item's row to pass to create_media().
        row_for_media = copy.deepcopy(row)
        if config['paged_content_from_directories'] is True:
            # Create a copy of the current item's row to pass to the
            # create_children_from_directory function.
            row_as_parent = copy.deepcopy(row)

        id_field = row[config['id_field']]

        # Add required fields.
        node = {
            'type': [
                {'target_id': config['content_type'],
                 'target_type': 'node_type'}
            ],
            'title': [
                {'value': row['title']}
            ],
            'status': [
                {'value': config['published']}
            ]
        }

        # Some optional base fields.
        if 'uid' in csv_column_headers:
            if len(row['uid']) > 0:
                node['uid'] = [{'target_id': row['uid']}]
            # Reset it to empty so it doesn't throw a key error in the code
            # in the "Assemble Drupal field structures..." section below.
            row['uid'] = ''

        if 'created' in csv_column_headers:
            if len(row['created']) > 0:
                node['created'] = [{'value': row['created']}]
            # Reset it to empty so it doesn't throw a key error in the code
            # in the "Assemble Drupal field structures..." section below.
            row['created'] = ''

        if 'langcode' in csv_column_headers:
            if len(row['langcode']) > 0:
                node['langcode'] = [{'value': row['langcode']}]
            # Reset it to empty so it doesn't throw a key error in the code
            # in the "Assemble Drupal field structures..." section below.
            row['langcode'] = ''

        # If a node with an ID that matches the current item's 'parent_id'
        # value has just been created, make the item a child of the node.
        if 'parent_id' in row.keys() and row['parent_id'] in node_ids:
            row['field_member_of'] = node_ids[row['parent_id']]

        # For children whose parent node was created in the 'primary' job.
        # The secondary task data file contains the names of the YAML config
        # files registered in the primary task's 'secondary_tasks' config option.
        # Therefore, only tasks whose names are registered there should populate
        # their objects' 'field_member_of'.
        secondary_task_data = read_node_ids_tsv(config)
        if args.config in secondary_task_data:
            if len(secondary_task_data) > 0:
                if 'field_member_of' in row and 'parent_id' in row and row['parent_id'] in secondary_task_data.keys():
                    row['field_member_of'] = secondary_task_data[row['parent_id']]
                else:
                    # If there is no parent ID/nid pair in the secondary_task_data mapping,
                    # either because it wasn't in the primary CSV or it failed to be created
                    # in the primary task, skip creating the current secondary node and move on.
                    logging.warning('Node for row with ID %s in secondary task CSV not created because its parent was not present or not created in the primary task.', id_field)
                    continue

        # Add custom (non-required) CSV fields.
        entity_fields = get_entity_fields(config, 'node', config['content_type'])
        # Only add config['id_field'] to required_fields if it is not a node field.
        required_fields = ['file', 'title']
        if config['id_field'] not in entity_fields:
            required_fields.append(config['id_field'])
        custom_fields = list(set(csv_column_headers) - set(required_fields))
        additional_files_entries = get_additional_files_config(config)
        for custom_field in custom_fields:
            # Skip processing field if empty.
            if len(row[custom_field].strip()) == 0:
                continue

            if len(additional_files_entries) > 0:
                if custom_field in additional_files_entries.keys():
                    continue

            # This field can exist in the CSV to create parent/child
            # relationships and is not a Drupal field.
            if custom_field == 'parent_id':
                continue

            # 'langcode' is a core Drupal field, but is not considered a "base field".
            if custom_field == 'langcode':
                continue

            # 'image_alt_text' is a reserved CSV field.
            if custom_field == 'image_alt_text':
                continue

            # 'url_alias' is a reserved CSV field.
            if custom_field == 'url_alias':
                continue

            # 'media_use_tid' is a reserved CSV field.
            if custom_field == 'media_use_tid':
                continue

            # 'checksum' is a reserved CSV field.
            if custom_field == 'checksum':
                continue

            # We skip CSV columns whose headers use the 'media:video:field_foo' media track convention.
            if custom_field.startswith('media:'):
                continue

            # Execute field preprocessor scripts, if any are configured. Note that these scripts
            # are applied to the entire value from the CSV field and not split field values,
            # e.g., if a field is multivalued, the preprocesor must split it and then reassemble
            # it back into a string before returning it. Note that preprocessor scripts work only
            # on string data and not on binary data like images, etc. and only on custom fields
            # (so not title).
            if 'preprocessors' in config and len(config['preprocessors']) > 0:
                for field, command in config['preprocessors'].items():
                    if field in csv_column_headers:
                        output, return_code = preprocess_field_data(
                            config['subdelimiter'], row[field], command)
                        if return_code == 0:
                            preprocessor_input = copy.deepcopy(row[field])
                            row[field] = output.decode().strip()
                            logging.info(
                                'Preprocess command %s executed, taking "%s" as input and returning "%s".',
                                command,
                                preprocessor_input,
                                output.decode().strip())
                        else:
                            message = 'Preprocess command ' + command + ' failed with return code ' + str(return_code)
                            logging.error(message)
                            sys.exit(message)

<<<<<<< HEAD
            # Since we allow use of full URLs or node IDs in field_member_of, but Drupal requires this
            # value to be numeric, we convert here.
            if custom_field == 'field_member_of':
                if value_is_numeric(row['field_member_of']) is False:
                    row['field_member_of'] = get_nid_from_url_alias(config, row['field_member_of'])

=======
>>>>>>> 68549403
            # Assemble Drupal field structures for entity reference fields from CSV data.
            # Entity reference fields (taxonomy_term and node)
            if field_definitions[custom_field]['field_type'] == 'entity_reference':
                entity_reference_field = workbench_fields.EntityReferenceField()
                node = entity_reference_field.create(config, field_definitions, node, row, custom_field)

            # Typed relation fields.
            elif field_definitions[custom_field]['field_type'] == 'typed_relation':
                typed_relation_field = workbench_fields.TypedRelationField()
                node = typed_relation_field.create(config, field_definitions, node, row, custom_field)

            # Geolocation fields.
            elif field_definitions[custom_field]['field_type'] == 'geolocation':
                geolocation_field = workbench_fields.GeolocationField()
                node = geolocation_field.create(config, field_definitions, node, row, custom_field)

            # Link fields.
            elif field_definitions[custom_field]['field_type'] == 'link':
                link_field = workbench_fields.LinkField()
                node = link_field.create(config, field_definitions, node, row, custom_field)

            # Authority Link fields.
            elif field_definitions[custom_field]['field_type'] == 'authority_link':
                link_field = workbench_fields.AuthorityLinkField()
                node = link_field.create(config, field_definitions, node, row, custom_field)

            # For non-entity reference and non-typed relation fields (text, integer, boolean etc.).
            else:
                simple_field = workbench_fields.SimpleField()
                node = simple_field.create(config, field_definitions, node, row, custom_field)

        node_headers = {'Content-Type': 'application/json'}
        node_endpoint = '/node?_format=json'
        node_response = issue_request(config, 'POST', node_endpoint, node_headers, node, None)
        if node_response.status_code == 201:
            node_uri = node_response.headers['location']
            returned_node = json.loads(node_response.text)

            # If Pathauto URL alias creation for nodes is enabled, the location header
            # returns the alias, not the /node/xxx URL, which includes the node ID. In
            # this case, get the node ID from the response body.
            if not re.match(r'/node/\d+$', node_uri):
                node_id = returned_node['nid'][0]['value']
                node_uri = config['host'] + '/node/' + str(node_id)

            if config['progress_bar'] is False:
                print('Node for "' + row['title'] + '" (record ' + id_field + ') created at ' + node_uri + '.')
            logging.info("Node for \"%s (record %s)\" created at %s.", row['title'], id_field, node_uri)
            if 'output_csv' in config.keys():
                write_to_output_csv(config, id_field, node_response.text, row)
        else:
            message = "Node for CSV record " + id_field + " not created"
            print("ERROR: " + message + '.')
            logging.error(message + f', HTTP response code was {node_response.status_code}, response body was {node_response.content}')
            logging.error('JSON request body used in previous POST to "%s" was %s.', node_endpoint, node)
            continue

        # Execute node-specific post-create scripts, if any are configured.
        if 'node_post_create' in config and len(config['node_post_create']) > 0:
            for command in config['node_post_create']:
                post_task_output, post_task_return_code = execute_entity_post_task_script(command, args.config, node_response.status_code, node_response.text)
                if post_task_return_code == 0:
                    logging.info("Post node create script " + command + " executed successfully.")
                else:
                    logging.error("Post node create script " + command + " failed.")

        # Map ID from CSV of newly created node to its node ID so we can use it for linking child nodes, etc.
        if node_response.status_code == 201:
            node_nid = node_uri.rsplit('/', 1)[-1]
            node_ids[id_field] = node_nid

            if config['secondary_tasks'] is not None and len(config['secondary_tasks']) > 0:
                if args.config not in config['secondary_tasks']:
                    write_to_node_ids_tsv(config, id_field, node_id)

        if config['progress_bar'] is True:
            row_count += 1
            row_position = get_percentage(row_count, num_csv_records)
            pbar(row_position)

        write_rollback_node_id(config, node_nid, path_to_rollback_csv_file)

        # If there is no media file (and we're not creating paged content), move on to the next CSV row.
        if config['nodes_only'] is False and config['allow_missing_files'] is False is True and 'file' in row and len(row['file'].strip()) == 0 and config['paged_content_from_directories'] is False:
            if config['progress_bar'] is False:
                print('- No media for ' + node_uri + ' created since its "file" field in the CSV is empty.')
            logging.warning("No media for %s created since its 'file' field in the CSV is empty.", node_uri)
            continue

        if node_response.status_code == 201:
            allowed_media_response_codes = [201, 204]
            if config['nodes_only'] is False and 'file' in row and len(row['file']) != 0:
                if drupal_8 is True:
                    media_response_status_code = create_islandora_media(config, row['file'], 'file', node_uri, row_for_media)
                else:
                    media_response_status_code = create_media(config, row['file'], 'file', node_nid, row_for_media)
                if media_response_status_code in allowed_media_response_codes:
                    if config['progress_bar'] is False:
                        print("+ Media for " + row['file'] + " created.")
                    logging.info("Media for %s created.", row['file'])
                else:
                    if config['progress_bar'] is False:
                        print("- ERROR: Media for " + row['file'] + " not created. See log for more information.")
                    logging.error("Media for %s not created (HTTP respone code %s).", row['file'], media_response_status_code)

            if config['nodes_only'] is False and 'additional_files' in config:
                additional_files_config = get_additional_files_config(config)
                if len(additional_files_config) > 0:
                    for additional_file_field, additional_file_media_use_tid in additional_files_config.items():
                        # If there is no additional media file, move on to the next "additional_files" column.
                        if additional_file_field in row and len(row[additional_file_field].strip()) == 0:
                            if config['progress_bar'] is False:
                                print("- Skipping empty additional_media CSV field '{field}' for {uri}.".format(field=additional_file_field, uri=node_uri))
                            logging.warning("- Skipping empty additional_media CSV field '%s' for %s.", node_uri, additional_file_field)
                            continue
                        filename = row[additional_file_field].strip()
                        file_exists = check_file_exists(config, filename)
                        if file_exists is False:
                            if config['progress_bar'] is False:
                                print("- WARNING: File '{file}' from additional_media CSV field '{field}' for {uri} does not exist.".format(file=filename, field=additional_file_field, uri=node_uri))
                            logging.warning("File '%s' from additional_media CSV field '%s' for %s does not exist.", filename, node_uri, additional_file_field)
                            continue
                        if drupal_8 is True:
                            media_response_status_code = create_islandora_media(config, row[additional_file_field], additional_file_field, node_uri, row_for_media, additional_file_media_use_tid)
                        else:
                            media_response_status_code = create_media(config, row[additional_file_field], additional_file_field, node_nid, row_for_media, additional_file_media_use_tid)
                        if media_response_status_code in allowed_media_response_codes:
                            if config['progress_bar'] is False:
                                print("+ Media for " + row[additional_file_field] + " created.")
                            logging.info("Media for %s created.", row[additional_file_field])
                        else:
                            if config['progress_bar'] is False:
                                print("- Media for " + row[additional_file_field] + " not created. See log for more information.")
                            logging.error("Media for %s not created (HTTP respone code %s).", row[additional_file_field], media_response_status_code)

            if config['nodes_only'] is False and 'file' in row and len(row['file']) == 0 and 'additional_files' not in config and config['paged_content_from_directories'] is False:
                if config['progress_bar'] is False:
                    print('+ No files specified in CSV for row ' + str(id_field) + '.')
                logging.info("No files specified for row %s, so no media created.", str(id_field))

            if config['paged_content_from_directories'] is True:
                # Console output and logging are done in the create_children_from_directory() function.
                create_children_from_directory(config, row_as_parent, node_nid, row['title'])

            # If 'url_alias' is in the CSV, create the alias.
            if 'url_alias' in row and len(row['url_alias']) > 0:
                create_url_alias(config, node_nid, row['url_alias'])

            write_rollback_config(config, path_to_rollback_csv_file)


def update():
    """Update nodes via PATCH. Note that PATCHing replaces the target field,
       so if we are adding an additional value to a multivalued field, we need
       to include the existing value(s) in our PATCH. The field classes take
       care of preserving existing values in 'append' updates.
    """
    message = '"Update" (' + config['update_mode'] + ') task started using config file ' + args.config + '.'
    print(message)
    logging.info(message)

    field_definitions = get_field_definitions(config, 'node')
    csv_data = get_csv_data(config)
    csv_column_headers = csv_data.fieldnames
    invalid_target_ids = []

    row_count = 0
    for row in csv_data:
        if not value_is_numeric(row['node_id']):
            row['node_id'] = get_nid_from_url_alias(config, row['node_id'])
        node_ping_result = ping_node(config, row['node_id'], 'GET', True)
        if node_ping_result is False:
            if config['progress_bar'] is False:
                print("Node " + row['node_id'] + " not found or not accessible, skipping update.")
            logging.warning("Node " + row['node_id'] + " not found or not accessible, skipping update.")
            continue

        row = clean_csv_values(row)
        # Add the target_id field.
        node = {
            'type': [
                {'target_id': config['content_type']}
            ]
        }

        node_field_values = get_node_field_values(config, row['node_id'])

        # Some optional base fields.
        if 'uid' in csv_column_headers:
            if len(row['uid']) > 0:
                node['uid'] = [{'target_id': row['uid']}]

        if 'langcode' in csv_column_headers:
            if len(row['langcode']) > 0:
                node['langcode'] = [{'value': row['langcode']}]

        if 'created' in csv_column_headers:
            if len(row['created']) > 0:
                node['created'] = [{'value': row['created']}]

        # Add custom (non-required) fields.
        required_fields = ['node_id']
        custom_fields = list(set(csv_column_headers) - set(required_fields))
        for custom_field in custom_fields:
            node_has_all_fields = True
            # If node doesn't have the field, log that fact and skip updating the field.
            if custom_field not in json.loads(node_ping_result):
                message = f'Node {row["node_id"]} does not have a "{custom_field}" field, skipping update.'
                print(f'ERROR: ' + message)
                logging.warning(message)
                node_has_all_fields = False
                break

            # Skip updating field if CSV field is empty (other than for 'delete' update mode).
            # For 'delete' update mode it doesn't matter if there's anything in the CSV field,
            # but users expect to be able to supply empty values for this operation.
            if len(row[custom_field].strip()) == 0:
                if config['update_mode'] != 'delete':
                    continue

            # 'url_alias' is a reserved CSV field.
            if custom_field == 'url_alias':
                continue

            # 'image_alt_text' is a reserved CSV field.
            # Issue to add alt text in update task is https://github.com/mjordan/islandora_workbench/issues/166.
            if custom_field == 'image_alt_text':
                continue

            # 'langcode' is a core Drupal field, but is not considered a base field.
            if custom_field == 'langcode':
                continue

            # 'created' is a base field.
            if custom_field == 'created':
                continue

            # 'uid' is a base field.
            if custom_field == 'uid':
                continue

            # Entity reference fields (taxonomy term and node).
            if field_definitions[custom_field]['field_type'] == 'entity_reference':
                entity_reference_field = workbench_fields.EntityReferenceField()
                node = entity_reference_field.update(config, field_definitions, node, row, custom_field, node_field_values[custom_field])

            # Typed relation fields (currently, only taxonomy term)
            elif field_definitions[custom_field]['field_type'] == 'typed_relation':
                typed_relation_field = workbench_fields.TypedRelationField()
                node = typed_relation_field.update(config, field_definitions, node, row, custom_field, node_field_values[custom_field])

            # Geolocation fields.
            elif field_definitions[custom_field]['field_type'] == 'geolocation':
                geolocation_field = workbench_fields.GeolocationField()
                node = geolocation_field.update(config, field_definitions, node, row, custom_field, node_field_values[custom_field])

            # Link fields.
            elif field_definitions[custom_field]['field_type'] == 'link':
                link_field = workbench_fields.LinkField()
                node = link_field.update(config, field_definitions, node, row, custom_field, node_field_values[custom_field])

            # Authority Link fields.
            elif field_definitions[custom_field]['field_type'] == 'authority_link':
                link_field = workbench_fields.AuthorityLinkField()
                node = link_field.update(config, field_definitions, node, row, custom_field, node_field_values[custom_field])

            # For non-entity reference and non-typed relation fields (text, etc.).
            else:
                simple_field = workbench_fields.SimpleField()
                node = simple_field.update(config, field_definitions, node, row, custom_field, node_field_values[custom_field])

        if node_has_all_fields is True:
            node_endpoint = config['host'] + '/node/' + row['node_id'] + '?_format=json'
            node_headers = {'Content-Type': 'application/json'}
            node_response = issue_request(config, 'PATCH', node_endpoint, node_headers, node)

            if node_response.status_code == 200:
                if config['progress_bar'] is False:
                    print("Node " + config['host'] + '/node/' + row['node_id'] + " updated.")
                logging.info("Node %s updated.", config['host'] + '/node/' + row['node_id'])

            # Execute node-specific post-create scripts, if any are configured.
            if 'node_post_update' in config and len(config['node_post_update']) > 0:
                for command in config['node_post_update']:
                    post_task_output, post_task_return_code = execute_entity_post_task_script(command, args.config, node_response.status_code, node_response.text)
                    if post_task_return_code == 0:
                        logging.info("Post node update script " + command + " executed successfully.")
                    else:
                        logging.error("Post node update script " + command + " failed.")

            if config['progress_bar'] is True:
                row_count += 1
                row_position = get_percentage(row_count, num_csv_records)
                pbar(row_position)

            # If 'url_alias' is in the CSV, create the alias.
            if 'url_alias' in row and len(row['url_alias']) > 0:
                create_url_alias(config, row['node_id'], row['url_alias'])


def delete():
    """Delete nodes.
    """
    message = '"Delete" task started using config file ' + args.config + '.'
    print(message)
    logging.info(message)

    csv_data = get_csv_data(config)

    row_count = 0
    for row in csv_data:
        row = clean_csv_values(row)
        if not value_is_numeric(row['node_id']):
            row['node_id'] = get_nid_from_url_alias(config, row['node_id'])
        if not ping_node(config, row['node_id']):
            if config['progress_bar'] is False:
                print("Node " + row['node_id'] + " not found or not " + "accessible, skipping delete.")
            logging.warning("Node " + row['node_id'] + " not found or not " + "accessible, skipping delete.")
            continue

        # Delete the node's media first.
        if config['delete_media_with_nodes'] is True:
            media_endpoint = config['host'] + '/node/' + str(row['node_id']) + '/media?_format=json'
            media_response = issue_request(config, 'GET', media_endpoint)
            media_response_body = json.loads(media_response.text)
            media_messages = []
            for media in media_response_body:
                if 'mid' in media:
                    media_id = media['mid'][0]['value']
                    media_delete_status_code = remove_media_and_file(config, media_id)
                    if media_delete_status_code == 204:
                        media_messages.append("+ Media " + config['host'] + '/media/' + str(media_id) + " deleted.")

        node_endpoint = config['host'] + '/node/' + str(row['node_id']) + '?_format=json'
        node_response = issue_request(config, 'DELETE', node_endpoint)
        if node_response.status_code == 204:
            if config['progress_bar'] is False:
                print("Node " + config['host'] + '/node/' + str(row['node_id']) + " deleted.")
            logging.info("Node %s deleted.", config['host'] + '/node/' + str(row['node_id']))
        if config['delete_media_with_nodes'] is True and config['progress_bar'] is False:
            if len(media_messages):
                for media_message in media_messages:
                    print(media_message)

        if config['progress_bar'] is True:
            row_count += 1
            row_position = get_percentage(row_count, num_csv_records)
            pbar(row_position)


def add_media():
    """Add media to existing nodes.
    """
    message = '"Add media" task started using config file ' + args.config + '.'
    print(message)
    logging.info(message)

    csv_data = get_csv_data(config)

    row_count = 0
    for row in csv_data:
        row = clean_csv_values(row)
        if not value_is_numeric(row['node_id']):
            row['node_id'] = get_nid_from_url_alias(config, row['node_id'])
        if not ping_node(config, row['node_id']):
            print("Node " + row['node_id'] + " not found or not accessible, skipping adding media.")
            continue

        allowed_media_response_codes = [201, 204]

        node_json_url = config['host'] + '/node/' + str(row['node_id']) + '?_format=json'
        node_uri = config['host'] + '/node/' + str(row['node_id'])
        node_response = issue_request(config, 'HEAD', node_json_url)

        if 'media_use_tid' in row:
            media_use_tid_value = row['media_use_tid']
        else:
            # Get media use TID from config within create_media().
            media_use_tid_value = None

        if node_response.status_code == 200:
            if 'additional_files' not in config:
                if config['allow_missing_files'] is False:
                    if not check_file_exists(config, row['file']):
                        message = 'File ' + row['file'] + ' identified in CSV "file" column in for node ID ' + row['node_id'] + ' not found.'
                        logging.error(message)
                        sys.exit('Error: ' + message)
                    if check_file_exists(config, row['file']):
                        if drupal_8 is True:
                            media_response_status_code = create_islandora_media(config, 'file', row['file'], node_uri, row, media_use_tid_value)
                        else:
                            media_response_status_code = create_media(config, row['file'], 'file', row['node_id'], row, media_use_tid_value)
                        if media_response_status_code in allowed_media_response_codes:
                            if config['progress_bar'] is False:
                                print("Media for " + row['file'] + " created and added to " + node_uri)
                            logging.info("Media for %s created and added to %s.", row['file'], node_uri)
                        else:
                            if config['progress_bar'] is False:
                                print("ERROR: Media for " + row['file'] + " not created. See log for more information.")
                            logging.error("Media for %s not created (HTTP respone code %s).", row['file'], media_response_status_code)
                    else:
                        message = "Warning: Media for node " + row['node_id'] + " not created since CSV column 'file' is empty."
                        logging.error(message)
                        sys.exit('Error: ' + message)
                else:
                    if check_file_exists(config, row['file']):
                        if drupal_8 is True:
                            media_response_status_code = create_islandora_media(config, 'file', row['file'], node_uri, row, media_use_tid_value)
                        else:
                            media_response_status_code = create_media(config, row['file'], 'file', row['node_id'], row, media_use_tid_value)
                        if media_response_status_code in allowed_media_response_codes:
                            if config['progress_bar'] is False:
                                print("Media for " + row['file'] + " created and added to " + node_uri)
                            logging.info("Media for %s created and added to %s.", row['file'], node_uri)
                        else:
                            if config['progress_bar'] is False:
                                print("ERROR: Media for " + row['file'] + " not created. See log for more information.")
                            logging.error("Media for %s not created (HTTP respone code %s).", row['file'], media_response_status_code)
                    else:
                        message = "Warning: Media for node " + row['node_id'] + " not created since CSV column 'file' is empty."
                        logging.error(message)
                        sys.exit('Error: ' + message)
            if 'additional_files' in config:
                additional_files_config = get_additional_files_config(config)
                if len(additional_files_config) > 0:
                    for additional_file_field, additional_file_media_use_tid in additional_files_config.items():
                        if config['allow_missing_files'] is False:
                            if not check_file_exists(config, row['file']):
                                message = 'File ' + row[additional_file_field] + ' identified in CSV "' + additional_file_field + '" column in for node ID ' + row['node_id'] + ' not found.'
                                logging.error(message)
                                sys.exit('Error: ' + message)
                        else:
                            if len(row[additional_file_field].strip()) == 0:
                                if config['progress_bar'] is False:
                                    print("Warning: Media for " + row['node_id'] + " not created since CSV column '" + additional_file_field + "' is empty.")
                                logging.warning("Media for node %s not created since CSV column '" + additional_file_field + "' is empty", row['node_id'])
                                continue
                            else:
                                file_exists = check_file_exists(config, row[additional_file_field])
                                if file_exists is False:
                                    if config['progress_bar'] is False:
                                        print('- No media for ' + node_uri + ' created since its "' + additional_file_field + '" field in the CSV is empty.')
                                    logging.warning("No media for %s created since its '%s' field in the CSV is empty.", node_uri, additional_file_field)
                                    continue
                                if drupal_8 is True:
                                    media_response_status_code = create_islandora_media(config, row[additional_file_field], additional_file_field, node_uri, row, additional_file_media_use_tid)
                                else:
                                    media_response_status_code = create_media(config, row[additional_file_field], additional_file_field, row['node_id'], row, additional_file_media_use_tid)
                                if media_response_status_code in allowed_media_response_codes:
                                    if config['progress_bar'] is False:
                                        print("Media for " + row[additional_file_field] + " created and added to " + node_uri + ".")
                                    logging.info("Media for %s created and added to %s.", row[additional_file_field], node_uri)
                                else:
                                    if config['progress_bar'] is False:
                                        print("ERROR: Media for " + row[additional_file_field] + " not created. See log for more information.")
                                    logging.error("Media for %s not created (HTTP response code %s).", row[additional_file_field], media_response_status_code)
        else:
            if config['progress_bar'] is False:
                print("ERROR: Node at " + node_uri + " does not exist or is not accessible.")
            logging.error("Node at %s does not exist or is not accessible (HTTP response code %s)", node_uri, node_response.status_code)

        if config['progress_bar'] is True:
            row_count += 1
            row_position = get_percentage(row_count, num_csv_records)
            pbar(row_position)


def update_media():
    """Placeholder function. See https://github.com/mjordan/islandora_workbench/issues/76 for more info.
    """


def delete_media():
    """Delete media from media IDs in the input CSV.
    """
    message = '"Delete media" task started using config file ' + args.config + '.'
    print(message)
    logging.info(message)

    csv_data = get_csv_data(config)

    row_count = 0
    for row in csv_data:
        row = clean_csv_values(row)
        if not value_is_numeric(row['media_id']):
            row['media_id'] = get_mid_from_media_url_alias(config, row['node_id'])
        media_delete_status_code = remove_media_and_file(config, row['media_id'])
        if media_delete_status_code == 204:
            if config['progress_bar'] is False:
                message = "Media " + config['host'] + '/media/' + str(row['media_id']) + " and associated file deleted."
                print(message)
                logging.info(message)
            else:
                message = "Media " + config['host'] + '/media/' + str(row['media_id']) + " and associated file not deleted."
                print("ERROR: " + message + " See log for more information.")
                logging.error(message + " HTTP response code %s.", media_delete_status_code)

        if config['progress_bar'] is True:
            row_count += 1
            row_position = get_percentage(row_count, num_csv_records)
            pbar(row_position)


def delete_media_by_node():
    """Delete all media from node IDs in the input CSV.
    """
    message = '"Deleting media by node" task started using config file ' + args.config + '.'
    print(message)
    logging.info(message)

    csv_data = get_csv_data(config)

    row_count = 0
    for row in csv_data:
        row = clean_csv_values(row)
        if not value_is_numeric(row['node_id']):
            row['node_id'] = get_nid_from_url_alias(config, row['row_id'])

        node_ping_result = ping_node(config, row['node_id'], 'GET', True)
        if node_ping_result is False:
            if config['progress_bar'] is False:
                message = "Node " + row['node_id'] + " not found or not accessible, skipping deleting media."
                print(message)
            logging.warning(message)
            continue

        media_ids_from_node = get_node_media_ids(config, row['node_id'], config['delete_media_by_node_media_use_tids'])
        if media_ids_from_node is not False:
            if len(media_ids_from_node) > 0:
                for media_id in media_ids_from_node:
                    media_delete_status_code = remove_media_and_file(config, media_id)
                    if media_delete_status_code == 204:
                        if config['progress_bar'] is False:
                            message = "Node " + row['node_id'] + "'s media " + config['host'] + '/media/' + str(media_id) + " and associated files deleted."
                            print(message)
                            logging.info(message)
                        else:
                            message = "Node " + row['node_id'] + "'s media " + config['host'] + '/media/' + str(media_id) + " and associated files not deleted."
                            print("ERROR: " + message + " See log for more information.")
                            logging.error(message + " HTTP response code %s.", media_delete_status_code)

        if config['progress_bar'] is True:
            row_count += 1
            row_position = get_percentage(row_count, num_csv_records)
            pbar(row_position)


def create_from_files():
    """Create new nodes from files only (no CSV), and add media. The nodes will
       have a title (derived from filename), and a config-defined Islandora model,
       content type, and status. Media use is derived from config as well.
    """
    message = '"Create from files" task started using config file ' + args.config + '.'
    print(message)
    logging.info(message)

    file_dir_path = config['input_dir']
    files = os.listdir(file_dir_path)

    path_to_rollback_csv_file = get_rollback_csv_filepath(config)
    prep_rollback_csv(config, path_to_rollback_csv_file)
    logging.info("Writing rollback CSV to " + path_to_rollback_csv_file)

    num_files = len(files)
    file_count = 0
    for file_name in files:
        if file_name.startswith('rollback.') and file_name.endswith('csv'):
            continue

        filename_without_extension = os.path.splitext(file_name)[0]
        if len(filename_without_extension) > config['max_node_title_length']:
            message = 'Truncating the filename "' + filename_without_extension + '" since it exceeds maximum node title length of ' + str(config['max_node_title_length']) + ' characters.'
            logging.error(message)
            filename_without_extension = filename_without_extension[:255]

        node_json = {
            'type': [
                {'target_id': config['content_type'],
                 'target_type': 'node_type'}
            ],
            'title': [
                {'value': filename_without_extension}
            ],
            'status': [
                {'value': config['published']}
            ]
        }

        # Add field_model if that field exists in the current content type.
        entity_fields = get_entity_fields(config, 'node', config['content_type'])
        if 'field_model' in entity_fields:
            islandora_model = set_model_from_extension(file_name, config)
            node_json['field_model'] = [{'target_id': islandora_model, 'target_type': 'taxonomy_term'}]

        node_headers = {
            'Content-Type': 'application/json'
        }
        node_endpoint = '/node?_format=json'
        node_response = issue_request(
            config,
            'POST',
            node_endpoint,
            node_headers,
            node_json,
            None)
        if node_response.status_code == 201:
            node_uri = node_response.headers['location']
            if config['progress_bar'] is False:
                print('Node for "' + filename_without_extension + '" created at ' + node_uri + '.')
            logging.info(
                'Node for "%s" created at %s.',
                filename_without_extension,
                node_uri)
            if 'output_csv' in config.keys():
                write_to_output_csv(config, '', node_response.text)

            node_nid = node_uri.rsplit('/', 1)[-1]
            write_rollback_node_id(config, node_nid, path_to_rollback_csv_file)

            # Execute node-specific post-create scripts, if any are configured.
            if 'node_post_create' in config and len(config['node_post_create']) > 0:
                for command in config['node_post_create']:
                    post_task_output, post_task_return_code = execute_entity_post_task_script(command, args.config, node_response.status_code, node_response.text)
                    if post_task_return_code == 0:
                        logging.info("Post node create script " + command + " executed successfully.")
                    else:
                        logging.error("Post node create script " + command + " failed.")

            file_path = os.path.join(config['input_dir'], file_name)
            fake_csv_record = collections.OrderedDict()
            fake_csv_record['title'] = filename_without_extension
            fake_csv_record['file'] = file_path

            media_type = set_media_type(config, file_path, 'file', fake_csv_record)

            if media_type == 'image':
                fake_csv_record['image_alt_text'] = filename_without_extension
            if drupal_8 is True:
                media_response_status_code = create_islandora_media(config, file_name, 'file', node_uri, fake_csv_record)
            else:
                media_response_status_code = create_media(config, file_name, 'file', node_nid, fake_csv_record)
            allowed_media_response_codes = [201, 204]
            if media_response_status_code in allowed_media_response_codes:
                if config['progress_bar'] is False:
                    print("+ Media for " + filename_without_extension + " created.")
                logging.info("Media for %s created.", file_path)
        else:
            logging.error('Node for "%s" not created, HTTP response code was %s.', os.path.join(config['input_dir'], file_name), node_response.status_code)

        if config['progress_bar'] is True:
            file_count += 1
            file_position = get_percentage(file_count, num_files)
            pbar(file_position)

    if config['progress_bar'] is True:
        pbar(100)


def export_csv():
    """Export a CSV file with values, in Islandora Workbench format,
       for each node in the input CSV.
    """
    message = '"Export CSV" task started using config file ' + args.config + '.'
    if config['export_csv_term_mode'] == 'name':
        message = message + ' The "export_csv_term_mode" configuration option is set to "name", which will slow down the export.'
    print(message)
    logging.info(message)

    field_definitions = get_field_definitions(config, 'node')

    field_labels = collections.OrderedDict()
    field_names = list()
    for field_name in field_definitions.keys():
        field_names.append(field_name)
    for field_name in ['created', 'uid', 'langcode', 'title', 'node_id', 'REMOVE THIS COLUMN (KEEP THIS ROW)']:
        field_names.insert(0, field_name)

    if len(config['export_csv_field_list']) > 0:
        field_names = config['export_csv_field_list']

    deduped_field_names = list('')
    [deduped_field_names.append(x) for x in field_names if x not in deduped_field_names]
    # We always include 'node_id and 'REMOVE THIS COLUMN (KEEP THIS ROW)'.
    if 'node_id' not in deduped_field_names:
        deduped_field_names.insert(0, 'node_id')
        deduped_field_names.insert(0, 'REMOVE THIS COLUMN (KEEP THIS ROW)')

    for field_name in field_definitions:
        if field_name in deduped_field_names:
            if field_definitions[field_name]['label'] != '':
                field_labels[field_name] = field_definitions[field_name]['label']
            else:
                field_labels[field_name] = ''
    field_labels['REMOVE THIS COLUMN (KEEP THIS ROW)'] = 'LABEL (REMOVE THIS ROW)'

    if config['export_csv_file_path'] is not None:
        csv_file_path = config['export_csv_file_path']
    else:
        csv_file_path = os.path.join(config['input_dir'], config['input_csv'] + '.csv_file_with_field_values')
    if os.path.exists(csv_file_path):
        os.remove(csv_file_path)

    if config['export_file_directory'] is not None and 'file' not in deduped_field_names:
        deduped_field_names.append('file')

    csv_file = open(csv_file_path, 'a+', encoding='utf-8')
    writer = csv.DictWriter(csv_file, fieldnames=deduped_field_names, lineterminator="\n")
    writer.writeheader()

    writer.writerow(field_labels)

    cardinality = collections.OrderedDict()
    cardinality['REMOVE THIS COLUMN (KEEP THIS ROW)'] = 'NUMBER OF VALUES ALLOWED (REMOVE THIS ROW)'
    cardinality['node_id'] = '1'
    cardinality['uid'] = '1'
    cardinality['langcode'] = '1'
    cardinality['created'] = '1'
    cardinality['title'] = '1'
    for field_name in field_definitions:
        if field_definitions[field_name]['cardinality'] == -1:
            cardinality[field_name] = 'unlimited'
        else:
            cardinality[field_name] = field_definitions[field_name]['cardinality']

    cardinality_filtered = collections.OrderedDict()
    for cardinality_key in cardinality.keys():
        if cardinality_key in deduped_field_names:
            cardinality_filtered[cardinality_key] = cardinality[cardinality_key]
    writer.writerow(cardinality_filtered)

    csv_data = get_csv_data(config)

    row_count = 0
    for row in csv_data:
        row = clean_csv_values(row)
        # output_row = collections.OrderedDict()
        if not value_is_numeric(row['node_id']):
            row['node_id'] = get_nid_from_url_alias(config, row['node_id'])
        if not ping_node(config, row['node_id']):
            if config['progress_bar'] is False:
                print("Node " + row['node_id'] + " not found or not " + "accessible, skipping export.")
            logging.warning("Node " + row['node_id'] + " not found or not " + "accessible, skipping export.")
            continue

        # Get node.
        url = f"{config['host']}/node/{row['node_id']}?_format=json"
        response = issue_request(config, 'GET', url)
        if response.status_code == 200:

            # WIP #519 convert_node_to_csv_row() starts here.
            output_row = convert_node_to_csv_row(config, json.loads(response.text), deduped_field_names, field_definitions)
            if config['export_file_directory'] is not None:
                downloaded_file_name = download_file_from_drupal(config, row['node_id'])
                if downloaded_file_name is False:
                    downloaded_file_name = ''
                output_row['file'] = downloaded_file_name
            # WIP #519 convert_node_to_csv_row() ends here.

        else:
            message = f"Attempt to get node {row['node_id']} returned a {response.status_code} status code."
            print("  Error: " + message)
            logging.warning(message)
            return False

        output_row['node_id'] = row['node_id']
        writer.writerow(output_row)

        if config['export_file_directory'] is not None:
            and_files = f"and file "
        else:
            and_files = ''
        message = f"Exporting data {and_files}for node {row['node_id']} \"{output_row['title']}\"."

        if config['progress_bar'] is True:
            row_count += 1
            row_position = get_percentage(row_count, num_csv_records)
            pbar(row_position)
        else:
            print(message)

        logging.info(message)

        if config['export_csv_include_children'] is True:
            # member_nids = get_members(config, node_id, content_type=)
            member_nids = get_members(config, row['node_id'])
            if len(member_nids) > 0:
                for member_nid in member_nids:
                    # Get child/member node.
                    member_url = f"{config['host']}/node/{member_nid}?_format=json"
                    member_response = issue_request(config, 'GET', member_url)
                    if member_response.status_code == 200:
                        # WIP #519 convert_node_to_csv_row() starts here.
                        output_row = convert_node_to_csv_row(config, json.loads(member_response.text), deduped_field_names, field_definitions)
                        if output_row is not None:
                            if config['export_file_directory'] is not None:
                                downloaded_file_name = download_file_from_drupal(config, member_nid)
                                if downloaded_file_name is False:
                                    downloaded_file_name = ''
                                output_row['file'] = downloaded_file_name

                        if output_row is None:
                            continue
                        else:
                            if config['export_file_directory'] is not None:
                                and_files = f"and file "
                            else:
                                and_files = ''
                            message = f"Exporting data {and_files}for node {row['node_id']} \"{output_row['title']}\"."
                            if config['progress_bar'] is True:
                                row_count += 1
                                row_position = get_percentage(row_count, num_csv_records)
                                pbar(row_position)
                            else:
                                print(message)

                            output_row['node_id'] = member_nid
                            writer.writerow(output_row)
                            # WIP #519 convert_node_to_csv_row() ends here.
                    else:
                        message = f"Attempt to get node {member_nid} returned a {member_response.status_code} status code."
                        print("  Error: " + message)
                        logging.warning(message)
                        continue

    csv_file.close()

    if config['progress_bar'] is True:
        pbar(100)
    else:
        print('CSV export saved at ' + csv_file_path + '.')


def get_data_from_view():
    """Retrieve data from a Drupal View via its REST export display.

       Note: We won't be able to use the progress_bar option in this task until
       https://www.drupal.org/project/drupal/issues/2982729 is resolved, since
       we have no way of knowing how many items are in the View output til then.
    """
    message = '"Get data from View" task started using config file ' + args.config + '.'
    print(message)
    logging.info(message)

    view_parameters = '&'.join(config['view_parameters']) if 'view_parameters' in config else ''
    view_url = config['host'] + '/' + config['view_path'].lstrip('/') + '?page=0&' + view_parameters
    view_path_status_code = ping_view_endpoint(config, view_url)
    if view_path_status_code != 200:
        message = f"Cannot access View at {view_url}."
        logging.error(message + " HTTP status code is " + str(view_path_status_code) + ".")
        sys.exit("Error: " + message + " See log for more information.")

    if config['export_csv_file_path'] is not None:
        csv_file_path = config['export_csv_file_path']
    else:
        csv_file_path = os.path.join(config['input_dir'], os.path.basename(args.config).split('.')[0] + '.csv_file_with_data_from_view')
    if os.path.exists(csv_file_path):
        os.remove(csv_file_path)

    if config['export_file_directory'] is not None:
        if not os.path.exists(config['export_csv_file_path']):
            try:
                os.mkdir(config['export_csv_file_path'])
                os.rmdir(config['export_csv_file_path'])
            except Exception as e:
                message = 'Path in configuration option "export_csv_file_path" ("' + config['export_csv_file_path'] + '") is not writable.'
                logging.error(message + ' ' + str(e))
                sys.exit('Error: ' + message + ' See log for more detail.')

    field_definitions = get_field_definitions(config, 'node')

    if len(config['export_csv_field_list']) > 0:
        field_names = config['export_csv_field_list']
    else:
        field_names = []
        for field_name in field_definitions.keys():
            if field_name.startswith('field_'):
                field_names.insert(0, field_name)

    # Always include node_id and title.
    field_names.insert(0, 'title')
    field_names.insert(0, 'node_id')

    deduped_field_names = list('')
    [deduped_field_names.append(x) for x in field_names if x not in deduped_field_names]

    if config['export_file_directory'] is not None and 'file' not in deduped_field_names:
        deduped_field_names.append('file')

    csv_file = open(csv_file_path, 'a+', encoding='utf-8')
    writer = csv.DictWriter(csv_file, fieldnames=deduped_field_names, lineterminator="\n")
    writer.writeheader()

    seen_nids = list()

    view_url = config['host'] + '/' + config['view_path'].lstrip('/') + '?page='
    # Seed the first page of node IDs.
    page = 0
    url = view_url + str(0) + '&' + view_parameters
    response = issue_request(config, 'GET', url)
    if response.status_code != 200:
        message = f"Request to View at {url} returned a non-200 status ({response.status_code})."
        logging.error(message)
        sys.exit("Error: " + message)
    nodes = json.loads(response.text)
    for node in nodes:
        if node['type'][0]['target_id'] != config['content_type']:
            message = f"Node {node['nid'][0]['value']} not written to output CSV because its content type ({node['type'][0]['target_id']})" + \
                f" does not match the \"content_type\" configuration setting ({config['content_type']})."
            logging.warning(message)
            continue

        if node['nid'][0]['value'] not in seen_nids:
            if node['type'][0]['target_id'] == config['content_type']:
                seen_nids.append(node['nid'][0]['value'])
                if config['export_file_directory'] is not None:
                    and_files = f"and file "
                else:
                    and_files = ''
                message = f"Exporting data {and_files}for node {node['nid'][0]['value']} \"{node['title'][0]['value']}\"."
                print(message)
                logging.info(message)

                output_row = convert_node_to_csv_row(config, node, deduped_field_names, field_definitions)
                output_row['node_id'] = node['nid'][0]['value']
                output_row['title'] = node['title'][0]['value']

                if config['export_file_directory'] is not None:
                    downloaded_file_name = download_file_from_drupal(config, output_row['node_id'])
                    output_row['file'] = downloaded_file_name

                writer.writerow(output_row)
            else:
                message = f"Node {node['nid'][0]['value']} not written to output CVS because its content type (" + \
                    f"{node['type'][0]['target_id']} does not match the \"content_type\" configuration setting."
                print("Warning: " + message)
                logging.warning(message)
                continue

            if config['export_csv_include_children'] is True:
                member_nids = get_members(config, node['nid'][0]['value'])
                if len(member_nids) > 0:
                    for member_nid in member_nids:
                        if member_nid in seen_nids:
                            continue
                        else:
                            seen_nids.append(member_nid)
                        # Get child/member node.
                        member_url = f"{config['host']}/node/{member_nid}?_format=json"
                        member_response = issue_request(config, 'GET', member_url)
                        if member_response.status_code == 200:
                            member_node = json.loads(member_response.text)
                            if member_node['type'][0]['target_id'] != config['content_type']:
                                message = f"Member node {member_node['nid'][0]['value']} not written to output CSV because its content type ({member_node['type'][0]['target_id']})" + \
                                    f" does not match the \"content_type\" configuration setting ({config['content_type']})."
                                logging.warning(message)
                                continue

                            output_row = convert_node_to_csv_row(config, member_node, deduped_field_names, field_definitions)
                            if output_row is not None:
                                seen_nids.append(member_node['nid'][0]['value'])
                                output_row['node_id'] = member_node['nid'][0]['value']
                                output_row['title'] = member_node['title'][0]['value']
                                if config['export_file_directory'] is not None:
                                    downloaded_file_name = download_file_from_drupal(config, member_nid)
                                    if downloaded_file_name is False:
                                        downloaded_file_name = ''
                                    output_row['file'] = downloaded_file_name

                                if config['export_file_directory'] is not None:
                                    and_files = f"and file "
                                else:
                                    and_files = ''
                                message = f"Exporting data {and_files}for node {output_row['node_id']} \"{output_row['title']}\"."
                                if config['progress_bar'] is True:
                                    row_count += 1
                                    row_position = get_percentage(row_count, num_csv_records)
                                    pbar(row_position)
                                else:
                                    print(message)

                                writer.writerow(output_row)
                        else:
                            message = f"Attempt to get node {member_nid} returned a {member_response.status_code} status code."
                            print("  Error: " + message)
                            logging.warning(message)
                            continue

    # Loop through the remaining pages, until we encounter an empty page.
    while len(nodes) > 0:
        page += 1
        url = view_url + str(page) + '&' + view_parameters
        response = issue_request(config, 'GET', url)
        if response.status_code != 200:
            message = f"Request to View at {url} returned a non-200 status ({response.status_code}); page {page} of results not written to the output CSV file."
            logging.error(message)
            continue
        nodes = json.loads(response.text)
        for node in nodes:
            if node['type'][0]['target_id'] != config['content_type']:
                message = f"Node {node['nid'][0]['value']} not written to output CSV because its content type ({node['type'][0]['target_id']})" + \
                    f" does not match the \"content_type\" configuration setting ({config['content_type']})."
                logging.warning(message)
                continue

            if node['nid'][0]['value'] not in seen_nids:
                if node['type'][0]['target_id'] == config['content_type']:
                    seen_nids.append(node['nid'][0]['value'])
                    if config['export_file_directory'] is not None:
                        and_files = f"and file "
                    else:
                        and_files = ''
                    message = f"Exporting data {and_files}for node {row['node_id']} \"{row['title']}\"."
                    print(message)
                    logging.info(message)

                    output_row = convert_node_to_csv_row(config, node, deduped_field_names, field_definitions)
                    if output_row is not None:
                        output_row['node_id'] = node['nid'][0]['value']
                        output_row['title'] = node['title'][0]['value']

                        if config['export_file_directory'] is not None:
                            downloaded_file_name = download_file_from_drupal(config, output_row['node_id'])
                            output_row['file'] = downloaded_file_name

                        writer.writerow(output_row)
                else:
                    message = f"Node {node['nid'][0]['value']} not written to output CVS because its content type (" + \
                        f"{node['type'][0]['target_id']} does not match the \"content_type\" configuration setting."
                    print("Warning: " + message)
                    logging.warning(message)
                    continue

                if config['export_csv_include_children'] is True:
                    member_nids = get_members(config, node['nid'][0]['value'])
                    if len(member_nids) > 0:
                        for member_nid in member_nids:
                            # Get child/member node.
                            if member_nid in seen_nids:
                                continue
                            else:
                                seen_nids.append(member_nid)
                            member_url = f"{config['host']}/node/{member_nid}?_format=json"
                            member_response = issue_request(config, 'GET', member_url)
                            if member_response.status_code == 200:
                                member_node = json.loads(member_response.text)
                                if member_node['type'][0]['target_id'] != config['content_type']:
                                    message = f"Member node {member_node['nid'][0]['value']} not written to output CSV because its content type ({member_node['type'][0]['target_id']})" + \
                                        f" does not match the \"content_type\" configuration setting ({config['content_type']})."
                                    logging.warning(message)
                                    continue

                                output_row = convert_node_to_csv_row(config, member_node, deduped_field_names, field_definitions)
                                if output_row is not None:
                                    seen_nids.append(member_node['nid'][0]['value'])
                                    output_row['node_id'] = member_node['nid'][0]['value']
                                    output_row['title'] = member_node['title'][0]['value']
                                    if config['export_file_directory'] is not None:
                                        downloaded_file_name = download_file_from_drupal(config, member_nid)
                                        if downloaded_file_name is False:
                                            downloaded_file_name = ''
                                        output_row['file'] = downloaded_file_name

                                if output_row is None:
                                    continue
                                else:
                                    if config['export_file_directory'] is not None:
                                        and_files = f"and file "
                                    else:
                                        and_files = ''
                                    message = f"Exporting data {and_files}for node {output_row['node_id']} \"{output_row['title']}\"."
                                    if config['progress_bar'] is True:
                                        row_count += 1
                                        row_position = get_percentage(row_count, num_csv_records)
                                        pbar(row_position)
                                    else:
                                        print(message)

                                    writer.writerow(output_row)
                            else:
                                message = f"Attempt to get node {member_nid} returned a {member_response.status_code} status code."
                                print("  Error: " + message)
                                logging.warning(message)
                                continue

    csv_file.close()
    message = "CSV file is available at " + csv_file_path + '.'
    logging.info(message)
    print(message)


def create_terms():
    """Create new terms via POST.
    """
    message = '"Create terms" task started using config file ' + args.config + '.'
    print(message)
    logging.info(message)

    if config['progress_bar'] is True:
        csv_data_to_count = list(get_csv_data(config))
        num_csv_records = len(csv_data_to_count)
        pbar = InitBar()

    # These should be set in WorkbenchConfig.get_config() but aren't
    # taking effect there. @todo: address later.
    config['allow_adding_terms'] = True
    config['id_field'] = 'term_name'

    # This is the CSV data for creating non-hierarchical or child terms.
    csv_data = get_csv_data(config)

    # We also need copies of the vocabulary CSV data for the parent checks.
    is_parent_check_csv_data = get_csv_data(config)
    parent_csv_data = get_csv_data(config)

    # First check for any terms that are designated as parents (i.e., they
    # are in the 'parent' column in at least one row).
    is_parent = list()
    for is_parent_check_row in is_parent_check_csv_data:
        if 'parent' in is_parent_check_row and len(str(is_parent_check_row['parent']).strip()) > 0:
            is_parent.append(is_parent_check_row['parent'])

    term_row_count = 0
    # Then, get the CSV rows for each of the terms in is_parent and create the terms
    # so their IDs are available to the child terms.
    if len(is_parent) > 0:
        for parent_row in parent_csv_data:
            term_row_count += 1
            if parent_row['term_name'] in is_parent:
                term_exists = find_term_in_vocab(config, config['vocab_id'], parent_row['term_name'])
                if term_exists is False:
                    parent_row = clean_csv_values(parent_row)
                    parent_term_id = create_term(config, config['vocab_id'], parent_row['term_name'], parent_row)
                    if config['progress_bar'] is not True:
                        if parent_term_id is not False:
                            print('Term "' + parent_row['term_name'] + '" created.')
                        else:
                            print('Error: Term "' + parent_row['term_name'] + '" not created. See log for more information.')
                else:
                    message = 'Term "' + parent_row['term_name'] + '" already exists in the "' + config['vocab_id'] + '" vocabulary, skipping.'
                    if config['progress_bar'] is not True:
                        print(message)
                    logging.info(message)
                    continue

            if config['progress_bar'] is True:
                term_row_position = get_percentage(term_row_count, num_csv_records)
                pbar(term_row_position)

    # Now that we have created all terms that are parents, null out these copies
    # of the CSV data, no need to keep them around.
    parent_csv_data = None
    is_parent_check_csv_data = None

    # Finally, create any non-existent child terms.
    for row in csv_data:
        row = clean_csv_values(row)
        # If it's a parent term, it will have been created above.
        if row['term_name'] in is_parent:
            continue
        term_row_count += 1
        term_exists = find_term_in_vocab(config, config['vocab_id'], row['term_name'])
        if term_exists is False:
            term_id = create_term(config, config['vocab_id'], row['term_name'], row)
            # Successful creation, and failure, is logged in create_term().
            if config['progress_bar'] is not True:
                if term_id is not False:
                    print('Term "' + row['term_name'] + '" created.')
                else:
                    print('Error: Term "' + row['term_name'] + '" not created. See log for more information.')
        else:
            message = 'Term "' + row['term_name'] + '" already exists in the "' + config['vocab_id'] + '" vocabulary, skipping.'
            if config['progress_bar'] is not True:
                print(message)
            logging.info(message)
            continue

        if config['progress_bar'] is True:
            term_row_position = get_percentage(term_row_count, num_csv_records)
            pbar(term_row_position)

    if config['progress_bar'] is True:
        pbar(100)


def update_terms():
    """Placeholder function. See https://github.com/mjordan/islandora_workbench/issues/469 for more info.
    """


# Main program logic.

parser = argparse.ArgumentParser()
parser.add_argument('--config', required=True, help='Configuration file to use.')
parser.add_argument('--check', help='Check input data and exit without creating/updating/etc.', action='store_true')
parser.add_argument('--get_csv_template', help='Generate a CSV template using the specified configuration file.', action='store_true')
parser.add_argument('--quick_delete_node', help='Delete the node (and all attached media) identified by the URL).')
parser.add_argument('--quick_delete_media', help='Delete the media (and attached file) identified by the URL).')
args = parser.parse_args()
workbench_config = WorkbenchConfig(args)

config = workbench_config.get_config()

for handler in logging.root.handlers[:]:
    logging.root.removeHandler(handler)

logging.basicConfig(
    filename=config['log_file_path'],
    level=logging.INFO,
    filemode=config['log_file_mode'],
    format='%(asctime)s - %(levelname)s - %(message)s',
    datefmt='%d-%b-%y %H:%M:%S')

if 'check' in config.keys():
    tasks_to_skip = ['create_from_files', 'get_data_from_view']
    if config['check'] is False and config['task'] not in tasks_to_skip:
        csv_data_to_count = get_csv_data(config)
        num_csv_records = len(list(csv_data_to_count))
        if num_csv_records == 0:
            zero_data_rows_message = f"Input CSV \"{config['input_csv']}\" contains 0 data rows, exiting."
            logging.warning(zero_data_rows_message)
            sys.exit("WARNING: " + zero_data_rows_message)

# Execute bootstrap scripts, if any are configured.
if config['check'] is False and 'bootstrap' in config and len(config['bootstrap']) > 0:
    for command in config['bootstrap']:
        print("Executing bootstrap script " + command)
        output, return_code = execute_bootstrap_script(command, args.config)
        if return_code == 0:
            logging.info(f"Bootstrap script {command} executed successfully.")
        else:
            logging.error(f"Bootstrap script {command} failed with exit code {str(return_code)}.")

if config['task'] != 'create_from_files' and config['input_csv'].startswith('http') is True:
    get_csv_from_google_sheet(config)
if config['task'] != 'create_from_files' and config['input_csv'].endswith('.xlsx') is True:
    get_csv_from_excel(config)

validate_input_dir(config)

ping_islandora(config, print_message=True)
check_integration_module_version(config)

if config['enable_http_cache'] is True:
    requests_cache.install_cache(backend='memory')

cache_enabled = requests_cache.patcher.is_installed()
if cache_enabled:
    message = "Client-side request caching is enabled."
else:
    message = "Client-side request caching is not enabled."
logging.info(message)

if config['nodes_only'] is False:
    check_drupal_core_version(config)

drupal_8 = set_drupal_8(config)

csv_subset_warning(config)

# Apparently, there's no built-in way of getting the number of items in a
# DictReader, so we read the CSV file, convert it to a list, and get its length.
if config['progress_bar'] is True:
    if config['task'] != 'create_from_files':
        csv_data_as_list = list(get_csv_data(config))
        num_csv_records = len(csv_data_as_list)
    pbar = InitBar()

if 'get_csv_template' in config.keys():
    if config['get_csv_template']:
        # At the end of this function, Workbench exists, so code after this is not executed.
        get_csv_template(config, args)

if args.quick_delete_node is not None:
    # At the end of this function, Workbench exists, so code after this is not executed.
    quick_delete_node(config, args)

if args.quick_delete_media is not None:
    # At the end of this function, Workbench exists, so code after this is not executed.
    quick_delete_media(config, args)

try:
    if 'check' in config.keys():
        if config['check']:
            if config['task'] == 'create_from_files':
                check_input_for_create_from_files(config, args)
            else:
                check_input(config, args)
except KeyboardInterrupt:
    print('Exiting before entire --check completed.')
    logging.warning('Workbench exiting after receiving "ctrl-c" during --check.')
    try:
        sys.exit(0)
    except SystemExit:
        os._exit(0)

try:
    if config['task'] == 'create':
        create()
    if config['task'] == 'update':
        update()
    if config['task'] == 'delete':
        delete()
    if config['task'] == 'add_media':
        add_media()
    if config['task'] == 'delete_media':
        delete_media()
    if config['task'] == 'delete_media_by_node':
        delete_media_by_node()
    if config['task'] == 'create_from_files':
        create_from_files()
    if config['task'] == 'export_csv':
        export_csv()
    if config['task'] == 'get_data_from_view':
        get_data_from_view()
    if config['task'] == 'create_terms':
        create_terms()

    if config['secondary_tasks'] is not None and len(config['secondary_tasks']) > 0:
        for secondary_config_file in config['secondary_tasks']:
            message = 'Executing secondary task using configuration file "' + secondary_config_file + '"'
            print('')
            print(message)
            logging.info(message)
            cmd = [config['path_to_python'], config['path_to_workbench_script'], "--config", secondary_config_file]
            output = subprocess.run(cmd)

        map_file_path = os.path.join(config['input_dir'], config['secondary_tasks_data_file'])
        if os.path.exists(map_file_path):
            os.remove(map_file_path)

    # Execute shutdown scripts, if any are configured.
    if config['check'] is False and 'shutdown' in config and len(config['shutdown']) > 0:
        for command in config['shutdown']:
            print("Executing shutdown script " + command)
            output, return_code = execute_shutdown_script(command, args.config)
            if return_code == 0:
                logging.info(f"Shutdown script {command} executed successfully.")
            else:
                logging.error(f"Shutdown script {command} failed with exit code {str(return_code)}.")

    logging.info(f"Islandora Workbench successfully completed.")

except KeyboardInterrupt:
    print('Exiting before entire CSV processed. See log for more info.')
    logging.warning('Workbench exiting after receiving "ctrl-c". Consult the documentation to learn how to resume your batch.')
    try:
        sys.exit(0)
    except SystemExit:
        os._exit(0)<|MERGE_RESOLUTION|>--- conflicted
+++ resolved
@@ -190,15 +190,6 @@
                             logging.error(message)
                             sys.exit(message)
 
-<<<<<<< HEAD
-            # Since we allow use of full URLs or node IDs in field_member_of, but Drupal requires this
-            # value to be numeric, we convert here.
-            if custom_field == 'field_member_of':
-                if value_is_numeric(row['field_member_of']) is False:
-                    row['field_member_of'] = get_nid_from_url_alias(config, row['field_member_of'])
-
-=======
->>>>>>> 68549403
             # Assemble Drupal field structures for entity reference fields from CSV data.
             # Entity reference fields (taxonomy_term and node)
             if field_definitions[custom_field]['field_type'] == 'entity_reference':
